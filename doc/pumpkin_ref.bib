--- conflicted
+++ resolved
@@ -6,7 +6,7 @@
     year = {2021},
     url = {https://www.R-project.org/},
   }
-<<<<<<< HEAD
+
 
 @Article{tidyverse,
     title = {Welcome to the {tidyverse}},
@@ -33,16 +33,4 @@
     url = {https://github.com/rfordatascience/tidytuesday}, 
     
     year = {2021} 
-  }
-=======
-  
-@article{vanderplas2018altair,
-  title={Altair: Interactive statistical visualizations for python},
-  author={VanderPlas, Jacob and Granger, Brian and Heer, Jeffrey and Moritz, Dominik and Wongsuphasawat, Kanit and Satyanarayan, Arvind and Lees, Eitan and Timofeev, Ilia and Welsh, Ben and Sievert, Scott},
-  journal={Journal of open source software},
-  volume={3},
-  number={32},
-  pages={1057},
-  year={2018}
-}
->>>>>>> 4d845a90
+  }