<<<<<<< HEAD
# author: Mahsa Sarafrazi, Rowan Sivanandam, Shiva Jena, and Vanessa Yuen
# date: 2021-11-24

"""This script performs exploratory data analysis on the processed data
Usage: eda.py --file=<file> --out_dir=<out_dir>

Options:
--file=<file>              the path and filename of the train data set  (must be in standard csv format)
--out_dir=<out_dir>       the path of where the output eda figures will be saved

"""

from docopt import docopt
import pandas as pd
import os
import altair as alt
from pathlib import Path

alt.data_transformers.enable("data_server")
alt.renderers.enable("mimetype")


opt = docopt(__doc__)


def main(file, out_dir):

    train_df = pd.read_csv(file)

    # weight distribution
    weight_dist_plot = (
        alt.Chart(train_df)
        .mark_bar()
        .encode(
            alt.X("weight_lbs", bin=alt.Bin(maxbins=20)),
            y="count()",
        )
        .properties(width=300, height=200)
    )

    # ott distribution
    ott_dist_plot = (
        alt.Chart(train_df)
        .mark_bar()
        .encode(
            alt.X("ott", bin=alt.Bin(maxbins=20)),
            y="count()",
        )
        .properties(width=300, height=200)
    )

    # country distribution
    country_dist_plot = (
        alt.Chart(train_df)
        .mark_bar()
        .encode(x="count()", y=alt.Y("country"))
        .properties(width=300, height=200)
    )

    # state, city, gpc_site distributions
    state_dist = (
        alt.Chart(train_df, title="Distribution of State/Province")
        .mark_bar()
        .encode(y="count()", x=alt.X("state_prov", axis=None))
        .properties(width=300, height=200)
    )

    gpc_dist = (
        alt.Chart(train_df, title="Distribution of GPC Site")
        .mark_bar()
        .encode(y="count()", x=alt.X("gpc_site", axis=None))
        .properties(width=300, height=200)
    )
    city_dist = (
        alt.Chart(train_df, title="Distribution of city")
        .mark_point(opacity=0.5, clip=True)
        .encode(
            y=alt.Y("count()", scale=alt.Scale(domain=(0, 100))), x=alt.X("city", axis=None)
        )
        .properties(width=300, height=200)
    )

    dist_compile = alt.vconcat(alt.hconcat(weight_dist_plot, ott_dist_plot,
                               country_dist_plot), alt.hconcat(state_dist, city_dist, gpc_dist))

    # avg weight vs OTT
    ott = (
        alt.Chart(train_df, title="Mean Weight Vs OTT")
        .mark_point()
        .encode(x="ott", y="mean(weight_lbs)")
        .properties(width=500, height=200)
    )

    # avg weight by country
    country = (
        alt.Chart(train_df, title="Mean Weight Vs Country")
        .mark_point(opacity=0.5, clip=True)
        .encode(
            y=alt.Y("mean(weight_lbs)", scale=alt.Scale(domain=(0, 2500))),
            x=alt.X("country", sort="y"),
        )
        .properties(width=300, height=200)
    )

    # avg weight by city
    city = (
        alt.Chart(train_df, title="Mean Weight Vs City")
        .mark_point(opacity=0.5, clip=True)
        .encode(
            y=alt.Y("mean(weight_lbs)", scale=alt.Scale(domain=(0, 2500))),
            x=alt.X("city", axis=None, sort="y"),
        )
        .properties(width=300, height=200)
    )

    # avg weight by state/province
    state = (
        alt.Chart(train_df, title="Mean Weight Vs State/Prov")
        .mark_point(opacity=0.5, clip=True)
        .encode(
            y=alt.Y("mean(weight_lbs)", scale=alt.Scale(domain=(0, 2500))),
            x=alt.X("state_prov", axis=None, sort="y"),
        )
        .properties(width=300, height=200)
    )
    # avg weight by gpc_site
    gpc_site = (
        alt.Chart(train_df, title="Mean Weight Vs GPC Site")
        .mark_point(opacity=0.5, clip=True)
        .encode(
            y=alt.Y("mean(weight_lbs)", scale=alt.Scale(domain=(0, 2500))),
            x=alt.X("gpc_site", axis=None, sort="y"),
        )
        .properties(width=300, height=200)
    )

    compiled = alt.vconcat(
        alt.hconcat(ott), alt.hconcat(
            country, city), alt.hconcat(state, gpc_site)
    )

    # save plots in the output dir
    Path(out_dir).mkdir(parents=True, exist_ok=True)
    dist_compile.save(out_dir+"/eda_distribution.png")
    compiled.save(out_dir+"/eda_relationship.png")


if __name__ == "__main__":
    main(opt['--file'], opt['--out_dir'])
=======
# author: Mahsa Sarafrazi, Rowan Sivanandam, Shiva Jena, and Vanessa Yuen
# date: 2021-11-24

"""This script performs exploratory data analysis on the processed data
Usage: eda.py --file=<file> --out_dir=<out_dir>

Options:
--file=<file>              the path and filename of the train data set  (must be in standard csv format)
--out_dir=<out_dir>       the path of where the output eda figures will be saved

""" 

import pandas as pd
import os
import altair as alt
from pathlib import Path

alt.data_transformers.enable("data_server")
alt.renderers.enable("mimetype")

from docopt import docopt

opt = docopt(__doc__)

def main(file, out_dir):

    train_df= pd.read_csv(file)

    # weight distribution
    weight_dist_plot = (
    alt.Chart(train_df)
    .mark_bar()
    .encode(
        alt.X("weight_lbs", bin=alt.Bin(maxbins=20)),
        y="count()",
    )
    .properties(width=300, height=200)
    )

    # ott distribution
    ott_dist_plot = (
    alt.Chart(train_df)
    .mark_bar()
    .encode(
        alt.X("ott", bin=alt.Bin(maxbins=20)),
        y="count()",
    )
    .properties(width=300, height=200)
    )

    # country distribution
    country_dist_plot = (
    alt.Chart(train_df)
    .mark_bar()
    .encode(x="count()", y=alt.Y("country"))
    .properties(width=300, height=200)
    )
    
    # state, city, gpc_site distributions
    state_dist = (
    alt.Chart(train_df, title="Distribution of State/Province")
    .mark_bar()
    .encode(y="count()", x=alt.X("state_prov", axis=None))
    .properties(width=300, height=200)
    )

    gpc_dist = (
    alt.Chart(train_df, title="Distribution of GPC Site")
    .mark_bar()
    .encode(y="count()", x=alt.X("gpc_site", axis=None))
    .properties(width=300, height=200)
    )
    city_dist = (
    alt.Chart(train_df, title="Distribution of city")
    .mark_point(opacity=0.5, clip=True)
    .encode(
        y=alt.Y("count()", scale=alt.Scale(domain=(0, 100))), x=alt.X("city", axis=None)
    )
    .properties(width=300, height=200)
    )

    dist_compile = alt.vconcat(alt.hconcat(weight_dist_plot, ott_dist_plot, country_dist_plot), alt.hconcat(state_dist, city_dist, gpc_dist))

    # avg weight vs OTT
    ott = (
        alt.Chart(train_df, title="Mean Weight Vs OTT")
        .mark_point()
        .encode(x="ott", y="mean(weight_lbs)")
        .properties(width=500, height=200)
    )


    # avg weight by country
    country = (
        alt.Chart(train_df, title="Mean Weight Vs Country")
        .mark_point(opacity=0.5, clip=True)
        .encode(
            y=alt.Y("mean(weight_lbs)", scale=alt.Scale(domain=(0, 2500))),
            x=alt.X("country", sort="y"),
        )
        .properties(width=300, height=200)
    )


    # avg weight by city
    city = (
        alt.Chart(train_df, title="Mean Weight Vs City")
        .mark_point(opacity=0.5, clip=True)
        .encode(
            y=alt.Y("mean(weight_lbs)", scale=alt.Scale(domain=(0, 2500))),
            x=alt.X("city", axis=None, sort="y"),
        )
        .properties(width=300, height=200)
    )

    # avg weight by state/province
    state = (
        alt.Chart(train_df, title="Mean Weight Vs State/Prov")
        .mark_point(opacity=0.5, clip=True)
        .encode(
            y=alt.Y("mean(weight_lbs)", scale=alt.Scale(domain=(0, 2500))),
            x=alt.X("state_prov", axis=None, sort="y"),
        )
        .properties(width=300, height=200)
    )
    # avg weight by gpc_site
    gpc_site = (
        alt.Chart(train_df, title="Mean Weight Vs GPC Site")
        .mark_point(opacity=0.5, clip=True)
        .encode(
            y=alt.Y("mean(weight_lbs)", scale=alt.Scale(domain=(0, 2500))),
            x=alt.X("gpc_site", axis=None, sort="y"),
        )
        .properties(width=300, height=200)
    )


    compiled = alt.vconcat(
        alt.hconcat(ott), alt.hconcat(country, city), alt.hconcat(state, gpc_site)
    )

    Path(out_dir).mkdir(parents=True, exist_ok=True)
    dist_compile.save(out_dir+"/eda_distribution.png")
    compiled.save(out_dir+"/eda_relationship.png")


    

if __name__ == "__main__":
    main(opt['--file'],opt['--out_dir'])
>>>>>>> b309e3da
<|MERGE_RESOLUTION|>--- conflicted
+++ resolved
@@ -1,4 +1,3 @@
-<<<<<<< HEAD
 # author: Mahsa Sarafrazi, Rowan Sivanandam, Shiva Jena, and Vanessa Yuen
 # date: 2021-11-24
 
@@ -147,156 +146,4 @@
 
 
 if __name__ == "__main__":
-    main(opt['--file'], opt['--out_dir'])
-=======
-# author: Mahsa Sarafrazi, Rowan Sivanandam, Shiva Jena, and Vanessa Yuen
-# date: 2021-11-24
-
-"""This script performs exploratory data analysis on the processed data
-Usage: eda.py --file=<file> --out_dir=<out_dir>
-
-Options:
---file=<file>              the path and filename of the train data set  (must be in standard csv format)
---out_dir=<out_dir>       the path of where the output eda figures will be saved
-
-""" 
-
-import pandas as pd
-import os
-import altair as alt
-from pathlib import Path
-
-alt.data_transformers.enable("data_server")
-alt.renderers.enable("mimetype")
-
-from docopt import docopt
-
-opt = docopt(__doc__)
-
-def main(file, out_dir):
-
-    train_df= pd.read_csv(file)
-
-    # weight distribution
-    weight_dist_plot = (
-    alt.Chart(train_df)
-    .mark_bar()
-    .encode(
-        alt.X("weight_lbs", bin=alt.Bin(maxbins=20)),
-        y="count()",
-    )
-    .properties(width=300, height=200)
-    )
-
-    # ott distribution
-    ott_dist_plot = (
-    alt.Chart(train_df)
-    .mark_bar()
-    .encode(
-        alt.X("ott", bin=alt.Bin(maxbins=20)),
-        y="count()",
-    )
-    .properties(width=300, height=200)
-    )
-
-    # country distribution
-    country_dist_plot = (
-    alt.Chart(train_df)
-    .mark_bar()
-    .encode(x="count()", y=alt.Y("country"))
-    .properties(width=300, height=200)
-    )
-    
-    # state, city, gpc_site distributions
-    state_dist = (
-    alt.Chart(train_df, title="Distribution of State/Province")
-    .mark_bar()
-    .encode(y="count()", x=alt.X("state_prov", axis=None))
-    .properties(width=300, height=200)
-    )
-
-    gpc_dist = (
-    alt.Chart(train_df, title="Distribution of GPC Site")
-    .mark_bar()
-    .encode(y="count()", x=alt.X("gpc_site", axis=None))
-    .properties(width=300, height=200)
-    )
-    city_dist = (
-    alt.Chart(train_df, title="Distribution of city")
-    .mark_point(opacity=0.5, clip=True)
-    .encode(
-        y=alt.Y("count()", scale=alt.Scale(domain=(0, 100))), x=alt.X("city", axis=None)
-    )
-    .properties(width=300, height=200)
-    )
-
-    dist_compile = alt.vconcat(alt.hconcat(weight_dist_plot, ott_dist_plot, country_dist_plot), alt.hconcat(state_dist, city_dist, gpc_dist))
-
-    # avg weight vs OTT
-    ott = (
-        alt.Chart(train_df, title="Mean Weight Vs OTT")
-        .mark_point()
-        .encode(x="ott", y="mean(weight_lbs)")
-        .properties(width=500, height=200)
-    )
-
-
-    # avg weight by country
-    country = (
-        alt.Chart(train_df, title="Mean Weight Vs Country")
-        .mark_point(opacity=0.5, clip=True)
-        .encode(
-            y=alt.Y("mean(weight_lbs)", scale=alt.Scale(domain=(0, 2500))),
-            x=alt.X("country", sort="y"),
-        )
-        .properties(width=300, height=200)
-    )
-
-
-    # avg weight by city
-    city = (
-        alt.Chart(train_df, title="Mean Weight Vs City")
-        .mark_point(opacity=0.5, clip=True)
-        .encode(
-            y=alt.Y("mean(weight_lbs)", scale=alt.Scale(domain=(0, 2500))),
-            x=alt.X("city", axis=None, sort="y"),
-        )
-        .properties(width=300, height=200)
-    )
-
-    # avg weight by state/province
-    state = (
-        alt.Chart(train_df, title="Mean Weight Vs State/Prov")
-        .mark_point(opacity=0.5, clip=True)
-        .encode(
-            y=alt.Y("mean(weight_lbs)", scale=alt.Scale(domain=(0, 2500))),
-            x=alt.X("state_prov", axis=None, sort="y"),
-        )
-        .properties(width=300, height=200)
-    )
-    # avg weight by gpc_site
-    gpc_site = (
-        alt.Chart(train_df, title="Mean Weight Vs GPC Site")
-        .mark_point(opacity=0.5, clip=True)
-        .encode(
-            y=alt.Y("mean(weight_lbs)", scale=alt.Scale(domain=(0, 2500))),
-            x=alt.X("gpc_site", axis=None, sort="y"),
-        )
-        .properties(width=300, height=200)
-    )
-
-
-    compiled = alt.vconcat(
-        alt.hconcat(ott), alt.hconcat(country, city), alt.hconcat(state, gpc_site)
-    )
-
-    Path(out_dir).mkdir(parents=True, exist_ok=True)
-    dist_compile.save(out_dir+"/eda_distribution.png")
-    compiled.save(out_dir+"/eda_relationship.png")
-
-
-    
-
-if __name__ == "__main__":
-    main(opt['--file'],opt['--out_dir'])
->>>>>>> b309e3da
+    main(opt['--file'], opt['--out_dir'])